--- conflicted
+++ resolved
@@ -1,62 +1,3 @@
-<<<<<<< HEAD
-os: Visual Studio 2015
-
-# Version format
-version: 0.5.8.{build}
-
-cache:
-  - src\packages -> **\packages.config   # preserve "packages" directory in the root of build folder but will reset it if packages.config is modified
-
-# UMBRACO_PACKAGE_PRERELEASE_SUFFIX if a rtm release build this should be blank, otherwise if empty will default to alpha
-# example UMBRACO_PACKAGE_PRERELEASE_SUFFIX=beta
-init:
-  - set UMBRACO_PACKAGE_PRERELEASE_SUFFIX=beta
-
-build_script:
-- build-appveyor.cmd
-
-before_test:
-- cmd: '"%programfiles(x86)%\Microsoft SDKs\Azure\Storage Emulator\AzureStorageEmulator.exe" start'
-
-# Turn tests off just now
-test: on
-
-artifacts:
-  - path: artifacts\*.nupkg
-  - path: artifacts\*.zip
-
-deploy:
-     # MyGet Deployment for builds & releases
-  - provider: NuGet
-    server: https://www.myget.org/F/umbracofilesystemproviders-azure/api/v2/package
-    symbol_server: https://nuget.symbolsource.org/MyGet/umbracofilesystemproviders-azure
-    api_key:
-      secure: fz0rUrt3B1HczUC1ZehwVsrFSWX9WZGDQoueDztLte9/+yQG+BBU7UrO+coE8lUf
-    artifact: /.*\.nupkg/
-    on:
-      branch: develop
-
-     # GitHub Deployment for releases
-  - provider: GitHub
-    auth_token:
-      secure: RH8UIklPiSC24UnsDFEHx5AHsMbpyLcYOKA4/ZnTsSc=
-    artifact: /.*\.zip/            # upload all Zip packages to release assets
-    draft: false
-    prerelease: false
-    on:
-      branch: master
-      appveyor_repo_tag: true        # deploy on tag push only
-
-     # NuGet Deployment for releases
-  - provider: NuGet
-    server:
-    api_key:
-      secure: kHataLiMb9nmJEdwBE4BTXvA4nOpoD3Fw14zVeDP6Vs0ZXpL7c8qeegMv/jMZECP
-    artifact: /.*\.nupkg/
-    on:
-      branch: master
-      appveyor_repo_tag: true
-=======
 os: Visual Studio 2017
 
 # Version format
@@ -121,5 +62,4 @@
     artifact: /.*\.nupkg/
     on:
       branch: master
-      appveyor_repo_tag: true
->>>>>>> 23bd0d8c
+      appveyor_repo_tag: true