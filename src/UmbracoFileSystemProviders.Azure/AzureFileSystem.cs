﻿// <copyright file="AzureFileSystem.cs" company="James Jackson-South, Jeavon Leopold, and contributors">
// Copyright (c) James Jackson-South, Jeavon Leopold, and contributors. All rights reserved.
// Licensed under the Apache License, Version 2.0.
// </copyright>
<<<<<<< HEAD
=======
// <summary>
//   A singleton class for communicating with Azure Blob Storage.
// </summary>
// --------------------------------------------------------------------------------------------------------------------

using System.Text.RegularExpressions;

>>>>>>> 69a2eee8
namespace Our.Umbraco.FileSystemProviders.Azure
{
    using System;
    using System.Collections.Generic;
    using System.Configuration;
    using System.Globalization;
    using System.IO;
    using System.Linq;
    using global::Umbraco.Core.IO;
    using Microsoft.WindowsAzure.Storage;
    using Microsoft.WindowsAzure.Storage.Blob;

    /// <summary>
    /// A class for communicating with Azure Blob Storage.
    /// </summary>
    internal class AzureFileSystem : IFileSystem
    {
        /// <summary>
        /// The configuration key for enabling the storage emulator.
        /// </summary>
        private const string UseStorageEmulatorKey = Constants.Configuration.UseStorageEmulatorKey;

        /// <summary>
        /// The configuration key for disabling the virtual path provider.
        /// </summary>
        private const string DisableVirtualPathProviderKey = Constants.Configuration.DisableVirtualPathProviderKey;

        /// <summary>
        /// The delimiter.
        /// </summary>
        private const string Delimiter = "/";

        /// <summary>
        /// Our object to lock against during initialization.
        /// </summary>
        private static readonly object Locker = new object();

        /// <summary>
        /// A list of <see cref="AzureFileSystem"/>.
        /// </summary>
        private static readonly List<AzureFileSystem> FileSystems = new List<AzureFileSystem>();

        /// <summary>
        /// The root host url.
        /// </summary>
        private readonly string rootHostUrl;

        /// <summary>
        /// The combined root and container url.
        /// </summary>
        private readonly string rootContainerUrl;

        /// <summary>
        /// The cloud media blob container.
        /// </summary>
        private readonly CloudBlobContainer cloudBlobContainer;

        /// <summary>
        /// Initializes a new instance of the <see cref="AzureFileSystem"/> class.
        /// </summary>
        /// <param name="containerName">The container name.</param>
        /// <param name="rootUrl">The root url.</param>
        /// <param name="connectionString">The connection string.</param>
        /// <param name="maxDays">The maximum number of days to cache blob items for in the browser.</param>
        /// <param name="useDefaultRoute">Whether to use the default "media" route in the url independent of the blob container.</param>
        /// <exception cref="ArgumentNullException">
        /// Thrown if <paramref name="containerName"/> is null or whitespace.
        /// </exception>
        internal AzureFileSystem(string containerName, string rootUrl, string connectionString, int maxDays, bool useDefaultRoute)
        {
            if (string.IsNullOrWhiteSpace(containerName))
            {
                throw new ArgumentNullException(nameof(containerName));
            }

            this.DisableVirtualPathProvider = ConfigurationManager.AppSettings[DisableVirtualPathProviderKey] != null
                                              && ConfigurationManager.AppSettings[DisableVirtualPathProviderKey]
                                             .Equals("true", StringComparison.InvariantCultureIgnoreCase);

            bool useEmulator = ConfigurationManager.AppSettings[UseStorageEmulatorKey] != null
                               && ConfigurationManager.AppSettings[UseStorageEmulatorKey]
                                                      .Equals("true", StringComparison.InvariantCultureIgnoreCase);

            CloudStorageAccount cloudStorageAccount;
            if (useEmulator)
            {
                cloudStorageAccount = CloudStorageAccount.DevelopmentStorageAccount;
                rootUrl = cloudStorageAccount.BlobStorageUri.PrimaryUri.AbsoluteUri;
            }
            else
            {
                cloudStorageAccount = CloudStorageAccount.Parse(connectionString);
            }

            CloudBlobClient cloudBlobClient = cloudStorageAccount.CreateCloudBlobClient();
            this.cloudBlobContainer = CreateContainer(cloudBlobClient, containerName, BlobContainerPublicAccessType.Blob);

            // First assign a local copy before editing. We use that to track the type.
            // TODO: Do we need this? The container should be an identifer.
            this.rootHostUrl = rootUrl;

            if (!rootUrl.Trim().EndsWith("/"))
            {
                rootUrl = rootUrl.Trim() + "/";
            }

            this.rootContainerUrl = rootUrl + containerName + "/";
            this.ContainerName = containerName;
            this.MaxDays = maxDays;
            this.UseDefaultRoute = useDefaultRoute;

            this.LogHelper = new WrappedLogHelper();
            this.MimeTypeResolver = new MimeTypeResolver();
        }

        /// <summary>
        /// Gets or sets the log helper.
        /// </summary>
        public ILogHelper LogHelper { get; set; }

        /// <summary>
        /// Gets or sets the MIME type resolver.
        /// </summary>
        public IMimeTypeResolver MimeTypeResolver { get; set; }

        /// <summary>
        /// Gets or sets a value indicating whether to disable the virtual path provider.
        /// </summary>
        public bool DisableVirtualPathProvider { get; set; }

        /// <summary>
        /// Gets the container name.
        /// </summary>
        public string ContainerName { get; private set; }

        /// <summary>
        /// Gets the maximum number of days to cache blob items for in the browser.
        /// </summary>
        public int MaxDays { get; private set; }

        /// <summary>
        /// Gets a value indicating whether to use the default "media" route in the url
        /// independent of the blob container.
        /// </summary>
        public bool UseDefaultRoute { get; private set; }

        /// <summary>
        /// Returns a singleton instance of the <see cref="AzureFileSystem"/> class.
        /// </summary>
        /// <param name="containerName">The container name.</param>
        /// <param name="rootUrl">The root url.</param>
        /// <param name="connectionString">The connection string.</param>
        /// <param name="maxDays">The maximum number of days to cache blob items for in the browser.</param>
        /// <param name="useDefaultRoute">Whether to use the default "media" route in the url independent of the blob container.</param>
        /// <returns>The <see cref="AzureFileSystem"/></returns>
        public static AzureFileSystem GetInstance(string containerName, string rootUrl, string connectionString, string maxDays, string useDefaultRoute)
        {
            lock (Locker)
            {
                AzureFileSystem fileSystem = FileSystems.SingleOrDefault(fs => fs.ContainerName == containerName && fs.rootHostUrl == rootUrl);

                if (fileSystem == null)
                {
                    int max;
                    if (!int.TryParse(maxDays, out max))
                    {
                        max = 365;
                    }

                    bool defaultRoute;
                    if (!bool.TryParse(useDefaultRoute, out defaultRoute))
                    {
                        defaultRoute = true;
                    }

                    fileSystem = new AzureFileSystem(containerName, rootUrl, connectionString, max, defaultRoute);
                    FileSystems.Add(fileSystem);
                }

                return fileSystem;
            }
        }

        /// <summary>
        /// Adds a file to the file system.
        /// </summary>
        /// <param name="path">The path to the given file.</param>
        /// <param name="stream">The <see cref="Stream"/> containing the file contents.</param>
        /// <param name="overrideIfExists">Whether to override the file if it already exists.</param>
        public void AddFile(string path, Stream stream, bool overrideIfExists)
        {
            CloudBlockBlob blockBlob = this.GetBlockBlobReference(path);
            bool exists = blockBlob.Exists();
            DateTimeOffset created = DateTimeOffset.MinValue;

            if (!overrideIfExists && exists)
            {
                InvalidOperationException error = new InvalidOperationException($"File already exists at {blockBlob.Uri}");
                this.LogHelper.Error<AzureBlobFileSystem>($"File already exists at {path}", error);
                return;
            }

            try
            {
                if (exists)
                {
                    // Ensure original created date is preserved.
                    blockBlob.FetchAttributes();
                    if (blockBlob.Metadata.ContainsKey("CreatedDate"))
                    {
                        // We store the creation date in meta data.
                        created = DateTime.Parse(blockBlob.Metadata["CreatedDate"], CultureInfo.InvariantCulture).ToUniversalTime();
                    }
                }

                blockBlob.UploadFromStream(stream);

                string contentType = this.MimeTypeResolver.Resolve(path);

                if (!string.IsNullOrWhiteSpace(contentType))
                {
                    blockBlob.Properties.ContentType = contentType;
                }

                blockBlob.Properties.CacheControl = $"public, max-age={this.MaxDays * 86400}";
                blockBlob.SetProperties();

                if (created == DateTimeOffset.MinValue)
                {
                    created = DateTimeOffset.UtcNow;
                }

                // Store the creation date in meta data.
                if (blockBlob.Metadata.ContainsKey("CreatedDate"))
                {
                    blockBlob.Metadata["CreatedDate"] = created.ToString(CultureInfo.InvariantCulture);
                }
                else
                {
                    blockBlob.Metadata.Add("CreatedDate", created.ToString(CultureInfo.InvariantCulture));
                }

                blockBlob.SetMetadata();
            }
            catch (Exception ex)
            {
                this.LogHelper.Error<AzureBlobFileSystem>($"Unable to upload file at {path}", ex);
            }
        }

        /// <summary>
        /// Adds a file to the file system.
        /// </summary>
        /// <param name="path">The path to the given file.</param>
        /// <param name="stream">The <see cref="Stream"/> containing the file contents.</param>
        public void AddFile(string path, Stream stream)
        {
            this.AddFile(path, stream, true);
        }

        /// <summary>
        /// Deletes the specified directory and, if indicated, any subdirectories and files in the directory.
        /// </summary>
        /// <remarks>Azure blob storage has no real concept of directories so deletion is always recursive.</remarks>
        /// <param name="path">The name of the directory to remove.</param>
        /// <param name="recursive">
        /// <c>true</c> to remove directories, subdirectories, and files in path; otherwise, <c>false</c>.
        /// </param>
        public void DeleteDirectory(string path, bool recursive)
        {
            path = this.FixPath(path);

            if (!this.DirectoryExists(path))
            {
                return;
            }

            CloudBlobDirectory directory = this.GetDirectoryReference(path);

            // WB: This will only delete a folder if it only has files & not sub directories
            // IEnumerable<CloudBlockBlob> blobs = directory.ListBlobs().OfType<CloudBlockBlob>();
            IEnumerable<IListBlobItem> blobs = directory.ListBlobs();

            if (recursive)
            {
                foreach (IListBlobItem blobItem in blobs)
                {
                    try
                    {
                        if (blobItem is CloudBlobDirectory)
                        {
                            CloudBlobDirectory blobFolder = blobItem as CloudBlobDirectory;

                            // Resursively call this method
                            this.DeleteDirectory(blobFolder.Prefix);
                        }
                        else
                        {
                            // Can assume its a file aka CloudBlob
                            CloudBlockBlob blobFile = blobItem as CloudBlockBlob;
                            blobFile?.DeleteIfExists(DeleteSnapshotsOption.IncludeSnapshots);
                        }
                    }
                    catch (Exception ex)
                    {
                        this.LogHelper.Error<AzureBlobFileSystem>($"Unable to delete directory at {path}", ex);
                    }
                }

                return;
            }

            // Delete the directory.
            // Force recursive since Azure has no real concept of directories
            this.DeleteDirectory(path, true);
        }

        /// <summary>
        /// Deletes the specified directory.
        /// </summary>
        /// <param name="path">The name of the directory to remove.</param>
        public void DeleteDirectory(string path)
        {
            this.DeleteDirectory(path, false);
        }

        /// <summary>
        /// Deletes the specified file.
        /// </summary>
        /// <param name="path">The name of the file to remove.</param>
        public void DeleteFile(string path)
        {
            CloudBlockBlob blockBlob = this.GetBlockBlobReference(path);

            try
            {
                blockBlob.DeleteIfExists(DeleteSnapshotsOption.IncludeSnapshots);
            }
            catch (Exception ex)
            {
                this.LogHelper.Error<AzureBlobFileSystem>($"Unable to delete file at {path}", ex);
            }
        }

        /// <summary>
        /// Determines whether the specified directory exists.
        /// </summary>
        /// <param name="path">The directory to check.</param>
        /// <returns>
        /// <c>True</c> if the directory exists and the user has permission to view it; otherwise <c>false</c>.
        /// </returns>
        public bool DirectoryExists(string path)
        {
            string fixedPath = this.FixPath(path);
            CloudBlobDirectory directory = this.cloudBlobContainer.GetDirectoryReference(fixedPath);

            return directory.ListBlobs().Any();
        }

        /// <summary>
        /// Determines whether the specified file exists.
        /// </summary>
        /// <param name="path">The file to check.</param>
        /// <returns>
        /// <c>True</c> if the file exists and the user has permission to view it; otherwise <c>false</c>.
        /// </returns>
        public bool FileExists(string path)
        {
            return this.GetBlockBlobReference(path).Exists();
        }

        /// <summary>
        /// Gets the created date/time of the file, expressed as a UTC value.
        /// </summary>
        /// <param name="path">The path to the file.</param>
        /// <returns>
        /// <see cref="DateTimeOffset"/>.
        /// </returns>
        public DateTimeOffset GetCreated(string path)
        {
            CloudBlockBlob blockBlob = this.GetBlockBlobReference(path);

            // Populate the blob's attributes.
            blockBlob.FetchAttributes();
            if (blockBlob.Metadata.ContainsKey("CreatedDate"))
            {
                // We store the creation date in meta data.
                return DateTimeOffset.Parse(blockBlob.Metadata["CreatedDate"], CultureInfo.InvariantCulture).ToUniversalTime();
            }

            return DateTimeOffset.MinValue;
        }

        /// <summary>
        /// Gets all directories matching the given path.
        /// </summary>
        /// <param name="path">The path to the directories.</param>
        /// <returns>
        /// The <see cref="IEnumerable{String}"/> representing the matched directories.
        /// </returns>
        public IEnumerable<string> GetDirectories(string path)
        {
            CloudBlobDirectory directory = this.GetDirectoryReference(path);

            IEnumerable<IListBlobItem> blobs = directory.ListBlobs().Where(blob => blob is CloudBlobDirectory).ToList();

            // Always get last segment for media sub folder simulation. E.g 1001, 1002
            return blobs.Cast<CloudBlobDirectory>().Select(cd => cd.Prefix.TrimEnd('/'));
        }

        /// <summary>
        /// Gets all files matching the given path and filter.
        /// </summary>
        /// <param name="path">The path to the files.</param>
        /// <param name="filter">A filter that allows the querying of file extension. <example>*.jpg</example></param>
        /// <returns>
        /// The <see cref="IEnumerable{String}"/> representing the matched files.
        /// </returns>
        public IEnumerable<string> GetFiles(string path, string filter)
        {
            IEnumerable<IListBlobItem> blobs = this.cloudBlobContainer.ListBlobs(this.FixPath(path), true);
            return blobs.OfType<CloudBlockBlob>().Select(cd =>
                {
                    string url = cd.Uri.AbsoluteUri;

                    if (filter.Equals("*.*", StringComparison.InvariantCultureIgnoreCase))
                    {
                        return url.Substring(this.rootContainerUrl.Length);
                    }

                    // Filter by name.
                    filter = filter.TrimStart('*');
                    if (url.IndexOf(filter, StringComparison.InvariantCultureIgnoreCase) > -1)
                    {
                        return url.Substring(this.rootContainerUrl.Length);
                    }

                    return null;
                }).Where(x => x != null);
        }

        /// <summary>
        /// Gets all files matching the given path.
        /// </summary>
        /// <param name="path">The path to the files.</param>
        /// <returns>
        /// The <see cref="IEnumerable{String}"/> representing the matched files.
        /// </returns>
        public IEnumerable<string> GetFiles(string path)
        {
            return this.GetFiles(path, "*.*");
        }

        /// <summary>
        /// Gets the full path to the media item.
        /// </summary>
        /// <param name="path">The file to return the full path for.</param>
        /// <returns>
        /// The <see cref="string"/> representing the full path.
        /// </returns>
        public string GetFullPath(string path)
        {
            return this.ResolveUrl(path, false);
        }

        /// <summary>
        /// Gets the last modified date/time of the file, expressed as a UTC value.
        /// </summary>
        /// <param name="path">The path to the file.</param>
        /// <returns>
        /// <see cref="DateTimeOffset"/>.
        /// </returns>
        public DateTimeOffset GetLastModified(string path)
        {
            CloudBlockBlob blockBlob = this.GetBlockBlobReference(path);
            blockBlob.FetchAttributes();
            return blockBlob.Properties.LastModified.GetValueOrDefault();
        }

        /// <summary>
        /// Returns the relative path to the media item.
        /// </summary>
        /// <param name="fullPathOrUrl">The full path or url.</param>
        /// <returns>
        /// The <see cref="string"/> representing the relative path.
        /// </returns>
        public string GetRelativePath(string fullPathOrUrl)
        {
            return this.ResolveUrl(fullPathOrUrl, true);
        }

        /// <summary>
        /// Returns the url to the media item.
        /// </summary>
        /// <remarks>If the virtual path provider is enabled this returns a relative url.</remarks>
        /// <param name="path">The path to return the url for.</param>
        /// <returns>
        /// <see cref="string"/>.
        /// </returns>
        public string GetUrl(string path)
        {
            if (this.DisableVirtualPathProvider)
            {
                return this.ResolveUrl(path, false);
            }

            return this.ResolveUrl(path, true);
        }

        /// <summary>
        /// Gets a <see cref="Stream"/> containing the contains of the given file.
        /// </summary>
        /// <param name="path">The path to the file.</param>
        /// <returns>
        /// <see cref="Stream"/>.
        /// </returns>
        public Stream OpenFile(string path)
        {
            // TODO: Caching?
            CloudBlockBlob blockBlob = this.GetBlockBlobReference(path);

            if (!blockBlob.Exists())
            {
                this.LogHelper.Info<AzureBlobFileSystem>(string.Format("No file exists at {0}.", path));
                return null;
            }

            MemoryStream stream = new MemoryStream();
            blockBlob.DownloadToStream(stream);

            if (stream.CanSeek)
            {
                stream.Seek(0, SeekOrigin.Begin);
            }

            return stream;
        }

        /// <summary>
        /// Returns the media container, creating a new one if none exists.
        /// </summary>
        /// <param name="cloudBlobClient"><see cref="CloudBlobClient"/> where the container is stored.</param>
        /// <param name="containerName">The name of the container.</param>
        /// <param name="accessType"><see cref="BlobContainerPublicAccessType"/> indicating the access permissions.</param>
        /// <returns>The <see cref="CloudBlobContainer"/></returns>
        private static CloudBlobContainer CreateContainer(CloudBlobClient cloudBlobClient, string containerName, BlobContainerPublicAccessType accessType)
        {
            containerName = containerName.ToLowerInvariant();

            // Validate container name - from: http://stackoverflow.com/a/23364534/5018
            var regEx = new Regex("^[a-z0-9](?:[a-z0-9]|(\\-(?!\\-))){1,61}[a-z0-9]$|^\\$root$");
            var isContainerNameValid = regEx.IsMatch(containerName);
            if (isContainerNameValid == false)
            {
                throw new ArgumentException(string.Format("The container name {0} is not valid, see https://msdn.microsoft.com/en-us/library/azure/dd135715.aspx for the restrtictions for container names.", containerName));
            }

            CloudBlobContainer container = cloudBlobClient.GetContainerReference(containerName.ToLowerInvariant());
            container.CreateIfNotExists();
            container.SetPermissions(new BlobContainerPermissions { PublicAccess = accessType });
            return container;
        }

        /// <summary>
        /// Gets a reference to the block blob matching the given path.
        /// </summary>
        /// <param name="path">The path to the blob.</param>
        /// <returns>
        /// The <see cref="CloudBlockBlob"/> reference.
        /// </returns>
        private CloudBlockBlob GetBlockBlobReference(string path)
        {
            string blobPath = this.FixPath(path);
            return this.cloudBlobContainer.GetBlockBlobReference(blobPath);
        }

        /// <summary>
        /// Gets a reference to the directory matching the given path.
        /// </summary>
        /// <param name="path">The path to the directory.</param>
        /// <returns>
        /// The <see cref="CloudBlockBlob"/> reference.
        /// </returns>
        private CloudBlobDirectory GetDirectoryReference(string path)
        {
            string blobPath = this.FixPath(path);
            return this.cloudBlobContainer.GetDirectoryReference(blobPath);
        }

        /// <summary>
        /// Returns the correct url to the media item.
        /// </summary>
        /// <param name="path">The path to the item to return.</param>
        /// <param name="relative">Whether to return a relative path.</param>
        /// <returns>
        /// <see cref="string"/>.
        /// </returns>
        private string ResolveUrl(string path, bool relative)
        {
            // First create the full url
            string fixedPath = this.FixPath(path);

            Uri url = new Uri(new Uri(this.rootContainerUrl, UriKind.Absolute), fixedPath);

            if (!relative)
            {
                return url.AbsoluteUri;
            }

            if (this.UseDefaultRoute)
            {
                return $"/{Constants.DefaultMediaRoute}/{fixedPath}";
            }

            return $"/{this.ContainerName}/{fixedPath}";
        }

        /// <summary>
        /// Fixes the path ensuring that only the media subfolder normalized to
        /// a url format is returned.
        /// </summary>
        /// <param name="path">The path to fix.</param>
        /// <returns>
        /// The <see cref="string"/> <example>1001/image.jpg</example>.
        /// </returns>
        private string FixPath(string path)
        {
            if (string.IsNullOrEmpty(path))
            {
                return string.Empty;
            }

            if (path.StartsWith(Delimiter))
            {
                path = path.Substring(1);
            }

            // Strip root url
            if (path.StartsWith(this.rootContainerUrl, StringComparison.InvariantCultureIgnoreCase))
            {
                path = path.Substring(this.rootContainerUrl.Length);
            }

            // Strip default route
            if (path.StartsWith(Constants.DefaultMediaRoute, StringComparison.InvariantCultureIgnoreCase))
            {
                path = path.Substring(Constants.DefaultMediaRoute.Length);
            }

            // Strip container Prefix
            if (path.StartsWith(this.ContainerName, StringComparison.InvariantCultureIgnoreCase))
            {
                path = path.Substring(this.ContainerName.Length);
            }

            if (path.StartsWith(Delimiter))
            {
                path = path.Substring(1);
            }

            return path.Replace("\\", Delimiter).TrimStart(Delimiter.ToCharArray()).TrimEnd(Delimiter.ToCharArray());
        }
    }
}<|MERGE_RESOLUTION|>--- conflicted
+++ resolved
@@ -2,16 +2,10 @@
 // Copyright (c) James Jackson-South, Jeavon Leopold, and contributors. All rights reserved.
 // Licensed under the Apache License, Version 2.0.
 // </copyright>
-<<<<<<< HEAD
-=======
+
 // <summary>
-//   A singleton class for communicating with Azure Blob Storage.
+// A singleton class for communicating with Azure Blob Storage.
 // </summary>
-// --------------------------------------------------------------------------------------------------------------------
-
-using System.Text.RegularExpressions;
-
->>>>>>> 69a2eee8
 namespace Our.Umbraco.FileSystemProviders.Azure
 {
     using System;
@@ -20,6 +14,7 @@
     using System.Globalization;
     using System.IO;
     using System.Linq;
+    using System.Text.RegularExpressions;
     using global::Umbraco.Core.IO;
     using Microsoft.WindowsAzure.Storage;
     using Microsoft.WindowsAzure.Storage.Blob;
@@ -43,6 +38,11 @@
         /// The delimiter.
         /// </summary>
         private const string Delimiter = "/";
+
+        /// <summary>
+        /// The regex for parsing container names.
+        /// </summary>
+        private static readonly Regex ContainerRegex = new Regex("^[a-z0-9](?:[a-z0-9]|(\\-(?!\\-))){1,61}[a-z0-9]$|^\\$root$", RegexOptions.Compiled);
 
         /// <summary>
         /// Our object to lock against during initialization.
@@ -535,7 +535,7 @@
 
             if (!blockBlob.Exists())
             {
-                this.LogHelper.Info<AzureBlobFileSystem>(string.Format("No file exists at {0}.", path));
+                this.LogHelper.Info<AzureBlobFileSystem>($"No file exists at {path}.");
                 return null;
             }
 
@@ -562,11 +562,10 @@
             containerName = containerName.ToLowerInvariant();
 
             // Validate container name - from: http://stackoverflow.com/a/23364534/5018
-            var regEx = new Regex("^[a-z0-9](?:[a-z0-9]|(\\-(?!\\-))){1,61}[a-z0-9]$|^\\$root$");
-            var isContainerNameValid = regEx.IsMatch(containerName);
+            bool isContainerNameValid = ContainerRegex.IsMatch(containerName);
             if (isContainerNameValid == false)
             {
-                throw new ArgumentException(string.Format("The container name {0} is not valid, see https://msdn.microsoft.com/en-us/library/azure/dd135715.aspx for the restrtictions for container names.", containerName));
+                throw new ArgumentException($"The container name {containerName} is not valid, see https://msdn.microsoft.com/en-us/library/azure/dd135715.aspx for the restrtictions for container names.");
             }
 
             CloudBlobContainer container = cloudBlobClient.GetContainerReference(containerName.ToLowerInvariant());
