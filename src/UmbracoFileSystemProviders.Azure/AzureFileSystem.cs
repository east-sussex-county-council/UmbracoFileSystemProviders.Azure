--- conflicted
+++ resolved
@@ -275,22 +275,13 @@
                     }
 
                     blockBlob.SetMetadata();
+
+                this.LogHelper.Info<AzureBlobFileSystem>($"{UmbracoContext.Current?.Security?.CurrentUser?.Username} uploaded file at {path}");
                 }
                 catch (Exception ex)
                 {
                     this.LogHelper.Error<AzureBlobFileSystem>($"Unable to upload file at {path}", ex);
                 }
-<<<<<<< HEAD
-
-                blockBlob.SetMetadata();
-
-                this.LogHelper.Info<AzureBlobFileSystem>($"{UmbracoContext.Current?.Security?.CurrentUser?.Username} uploaded file at {path}");
-            }
-            catch (Exception ex)
-            {
-                this.LogHelper.Error<AzureBlobFileSystem>($"Unable to upload file at {path}", ex);
-=======
->>>>>>> 23bd0d8c
             }
         }
 
@@ -382,21 +373,13 @@
         {
             CloudBlockBlob blockBlob = this.GetBlockBlobReference(path);
 
-<<<<<<< HEAD
-            try
-            {
-                blockBlob.DeleteIfExists(DeleteSnapshotsOption.IncludeSnapshots);
+            if (blockBlob != null)
+            {
+                try
+                {
+                    blockBlob.DeleteIfExists(DeleteSnapshotsOption.IncludeSnapshots);
 
                 this.LogHelper.Info<AzureBlobFileSystem>($"{UmbracoContext.Current?.Security?.CurrentUser?.Username} deleted file at {path}");
-            }
-            catch (Exception ex)
-=======
-            if (blockBlob != null)
->>>>>>> 23bd0d8c
-            {
-                try
-                {
-                    blockBlob.DeleteIfExists(DeleteSnapshotsOption.IncludeSnapshots);
                 }
                 catch (Exception ex)
                 {
